# Glitchy Language Compiler

## Table of Contents

- [Overview](#overview)
- [Features](#features)
- [Glitches](#glitches)
- [Installation](#installation)
- [Usage](#usage)
- [Examples](#examples)
- [Todo](#todo)
- [Contributing](#contributing)
- [Testing](#testing)
- [License](#license)

## Overview

<<<<<<< HEAD
Glitchy is an educational programming language developed to combine elements from my favorite languages while creating an engaging platform for learning both programming and compiler design. It's a Python-based Just-In-Time (JIT) compiler that compiles to LLVM Intermediate Representation (IR), providing real-time execution and high performance.
=======
Glitchy is an educational programming language designed to blend features from my favorite languages into an engaging platform for learning both programming and compiler design. Built with a Python-based multi-stage compiler that generates LLVM Intermediate Representation (IR), Glitchy leverages LLVM’s Just-In-Time (JIT) execution to provide real-time performance and high-efficiency code execution.
>>>>>>> 01833cc8

One of the unique aspects of Glitchy is the incorporation of random "glitches," turning coding into an interactive challenge where users must troubleshoot unexpected behavior and learn through dynamic multiple-choice questions (MCQs).

The goal with Glitchy is to demystify compilers, removing the sense of "black magic" often associated with them. Users are encouraged not just to write code but to also gain insights into what happens behind the scenes during compilation. This is achieved through detailed optional logs that show each step of the compilation process. Users are also encouraged to explore the compiler code itself!

The language features type inference, optional annotations, and a quirky type-checking system. For instance, Glitchy supports variable type strings, so `int`, `inte`, `integ`, and `integer` are all valid integer types. With Glitchy, you'll not only debug your code but also the compiler : )

## Features

- **Basic Constructs**: Includes `if`, `elif`, `else`, `for`, `while` loops, and functions (see [samples](samples)).

- **Type Inference**: Automatically infers the data type of variables without requiring explicit type declarations.

  ```glitchy
  set num = 10          // num is inferred as integer
  set name = "Glitchy"  // name is inferred as string
  ```

- **Optional Type Annotations**: Users can provide type annotations, which the compiler enforces.

  ```glitchy
  set num:int = 10
  set name:string = "Glitchy"
  ```

- **Flexible Type Names**: Allows various acceptable type names (e.g., `int`, `inte`, `integ`, etc.) for the same underlying type. All these examples are valid:

  ```glitchy
  set num:int = 10
  set num:integ = 10
  set num:integer = 10
  ```

  ```glitchy
  set name:str = "Hello"
  set name:string = "World"
  ```

- **Flexible Type Comparison**: When checking the type of data using the `typeof(some_value)` function, which returns a string like `"boolean"`, Glitchy allows flexibility in type comparison. The compiler automatically normalizes type names during comparisons, enabling the following:

  ```glitchy
    set x = true
    typeof(x) == "bool"         // true
    typeof(x) == "boolean"      // true
  ```

  However, normal string comparisons remain unchanged:

  ```glitchy
    "str" == "string" // false
  ```

## Glitches

The Glitch feature introduces controlled unexpected behavior in the program whenever the function `glitch()` is called. This function triggers a game that tests users on their ability to debug and troubleshoot code. When this function is **explicitly** called, the program introduces a controlled glitch and runs the "glitched" code instead.

After execution, users are shown the output or error generated and are asked through multiple-choice questions (MCQs) to determine what happened. This encourages deeper understanding and problem-solving skills. Possible glitches include:

- **Logical Operation Inversion:** Logical operators like && (and) could be inverted to || (or)
- **Comparison Operator Flipping:** Comparison operators could be flipped (e.g., == to !=)
- **Ignored Function Calls:** Certain function calls might be ignored and not executed.
- **Function Body Swapping:** The bodies of two functions could be swapped.
- **Arithmetic Operator Change:** An arithmetic operator could be randomly changed (e.g., `+` to `*`).
- **Variable Swapping:** The values of two variables could be swapped.
- **Random Variable Alteration:** A variable's value could be randomly altered, potentially changing its type.
- **Variable Reference Redirection:** Variable references could point to different variables.
- **No Glitch:** Sometimes, no glitches are introduced to test your confidence in your own code

This feature turns coding into an interactive learning experience, helping users to understand not just the code they write but also how unexpected changes can affect program behavior.

## Installation

To install the Glitchy compiler, ensure you have Python and `pip` installed on your system.

1. **Install Python and `pip`**:

   - You can download Python (which includes `pip`) from [here](https://www.python.org/downloads/).

2. **Clone the repository** and navigate to the project directory:

   ```bash
   git clone https://github.com/abdullahmoh21/Glitchy-Compiler.git
   cd glitchy-compiler
   ```

3. **Install Glitchy** and its dependencies using pip:
   ```bash
   pip install .
   ```

## Usage

After installation, you can run Glitchy files using the following command:

```bash
glitchy example/file.g --log [level]
```

_Log levels can be optionally set from 1 to 3 using the log flag_

## Examples

- **Ackermann Function**:

```glitchy
// Highly recursive Ackermann function
function int ackermann(m:int, n:integer) {
    print("Ackermann called!")
    if (m == 0) {
        return n + 1
    } elif (m > 0 && n == 0) {
        return ackermann(m - 1, 1)
    } else {
        return ackermann(m - 1, ackermann(m, n - 1))
    }
}

set m = input().toInteger()
set n = input().toInteger()
print("Ackermann(" + m + ", " + n + ") = " + ackermann(m, n))
```

- **Collatz Conjecture**:

```glitchy
function void collatz(n:int) {
    print("Starting number: " + n)
    set steps = 0

    while (n != 1) {
        if (n % 2 == 0) {
            n = n / 2
        } else {
            n = n * 3 + 1
        }
        print("Next number: " + n)
        steps++
    }

    print("Collatz Conjecture completed in " + steps + " steps.")
}

set num = input().toInteger()
collatz(num)
```

## Todo

- Arrays
- More glitches
- More builtin functions

## Contributing

This is a solo project and as such, I have 100% missed something. If you find any issues or want to expand on the project, feel free to open issues or submit pull requests on the GitHub repository. If for some very weird reason you want to talk to me: [abdullahmohsin21007@gmail.com](abdullahmohsin21007@gmail.com)

## Testing

Glitchy uses the unittest framework for testing. You can run the tests using the following command:

```bash
python -m unittest discover
```

## License

This project is licensed under the [MIT License](LICENSE.md).<|MERGE_RESOLUTION|>--- conflicted
+++ resolved
@@ -13,21 +13,38 @@
 - [Testing](#testing)
 - [License](#license)
 
+## Table of Contents
+
+- [Overview](#overview)
+- [Features](#features)
+- [Glitches](#glitches)
+- [Installation](#installation)
+- [Usage](#usage)
+- [Examples](#examples)
+- [Todo](#todo)
+- [Contributing](#contributing)
+- [Testing](#testing)
+- [License](#license)
+
 ## Overview
 
-<<<<<<< HEAD
+Glitchy is an educational programming language designed to blend features from my favorite languages into an engaging platform for learning both programming and compiler design. Built with a Python-based multi-stage compiler that generates LLVM Intermediate Representation (IR), Glitchy leverages LLVM’s Just-In-Time (JIT) execution to provide real-time performance and high-efficiency code execution.
+
+One of the unique aspects of Glitchy is the incorporation of random "glitches," turning coding into an interactive challenge where users must troubleshoot unexpected behavior and learn through dynamic multiple-choice questions (MCQs).
 Glitchy is an educational programming language developed to combine elements from my favorite languages while creating an engaging platform for learning both programming and compiler design. It's a Python-based Just-In-Time (JIT) compiler that compiles to LLVM Intermediate Representation (IR), providing real-time execution and high performance.
-=======
-Glitchy is an educational programming language designed to blend features from my favorite languages into an engaging platform for learning both programming and compiler design. Built with a Python-based multi-stage compiler that generates LLVM Intermediate Representation (IR), Glitchy leverages LLVM’s Just-In-Time (JIT) execution to provide real-time performance and high-efficiency code execution.
->>>>>>> 01833cc8
 
 One of the unique aspects of Glitchy is the incorporation of random "glitches," turning coding into an interactive challenge where users must troubleshoot unexpected behavior and learn through dynamic multiple-choice questions (MCQs).
 
 The goal with Glitchy is to demystify compilers, removing the sense of "black magic" often associated with them. Users are encouraged not just to write code but to also gain insights into what happens behind the scenes during compilation. This is achieved through detailed optional logs that show each step of the compilation process. Users are also encouraged to explore the compiler code itself!
 
 The language features type inference, optional annotations, and a quirky type-checking system. For instance, Glitchy supports variable type strings, so `int`, `inte`, `integ`, and `integer` are all valid integer types. With Glitchy, you'll not only debug your code but also the compiler : )
+The goal with Glitchy is to demystify compilers, removing the sense of "black magic" often associated with them. Users are encouraged not just to write code but to also gain insights into what happens behind the scenes during compilation. This is achieved through detailed optional logs that show each step of the compilation process. Users are also encouraged to explore the compiler code itself!
+
+The language features type inference, optional annotations, and a quirky type-checking system. For instance, Glitchy supports variable type strings, so `int`, `inte`, `integ`, and `integer` are all valid integer types. With Glitchy, you'll not only debug your code but also the compiler : )
 
 ## Features
+
+- **Basic Constructs**: Includes `if`, `elif`, `else`, `for`, `while` loops, and functions (see [samples](samples)).
 
 - **Basic Constructs**: Includes `if`, `elif`, `else`, `for`, `while` loops, and functions (see [samples](samples)).
 
@@ -45,6 +62,7 @@
   set name:string = "Glitchy"
   ```
 
+- **Flexible Type Names**: Allows various acceptable type names (e.g., `int`, `inte`, `integ`, etc.) for the same underlying type. All these examples are valid:
 - **Flexible Type Names**: Allows various acceptable type names (e.g., `int`, `inte`, `integ`, etc.) for the same underlying type. All these examples are valid:
 
   ```glitchy
@@ -52,6 +70,13 @@
   set num:integ = 10
   set num:integer = 10
   ```
+
+  ```glitchy
+  set name:str = "Hello"
+  set name:string = "World"
+  ```
+
+- **Flexible Type Comparison**: When checking the type of data using the `typeof(some_value)` function, which returns a string like `"boolean"`, Glitchy allows flexibility in type comparison. The compiler automatically normalizes type names during comparisons, enabling the following:
 
   ```glitchy
   set name:str = "Hello"
@@ -89,6 +114,27 @@
 - **No Glitch:** Sometimes, no glitches are introduced to test your confidence in your own code
 
 This feature turns coding into an interactive learning experience, helping users to understand not just the code they write but also how unexpected changes can affect program behavior.
+"str" == "string" // false
+
+````
+
+## Glitches
+
+The Glitch feature introduces controlled unexpected behavior in the program whenever the function `glitch()` is called. This function triggers a game that tests users on their ability to debug and troubleshoot code. When this function is **explicitly** called, the program introduces a controlled glitch and runs the "glitched" code instead.
+
+After execution, users are shown the output or error generated and are asked through multiple-choice questions (MCQs) to determine what happened. This encourages deeper understanding and problem-solving skills. Possible glitches include:
+
+- **Logical Operation Inversion:** Logical operators like && (and) could be inverted to || (or)
+- **Comparison Operator Flipping:** Comparison operators could be flipped (e.g., == to !=)
+- **Ignored Function Calls:** Certain function calls might be ignored and not executed.
+- **Function Body Swapping:** The bodies of two functions could be swapped.
+- **Arithmetic Operator Change:** An arithmetic operator could be randomly changed (e.g., `+` to `*`).
+- **Variable Swapping:** The values of two variables could be swapped.
+- **Random Variable Alteration:** A variable's value could be randomly altered, potentially changing its type.
+- **Variable Reference Redirection:** Variable references could point to different variables.
+- **No Glitch:** Sometimes, no glitches are introduced to test your confidence in your own code
+
+This feature turns coding into an interactive learning experience, helping users to understand not just the code they write but also how unexpected changes can affect program behavior.
 
 ## Installation
 
@@ -96,14 +142,14 @@
 
 1. **Install Python and `pip`**:
 
-   - You can download Python (which includes `pip`) from [here](https://www.python.org/downloads/).
+ - You can download Python (which includes `pip`) from [here](https://www.python.org/downloads/).
 
 2. **Clone the repository** and navigate to the project directory:
 
-   ```bash
-   git clone https://github.com/abdullahmoh21/Glitchy-Compiler.git
-   cd glitchy-compiler
-   ```
+ ```bash
+ git clone https://github.com/abdullahmoh21/Glitchy-Compiler.git
+ cd glitchy-compiler
+````
 
 3. **Install Glitchy** and its dependencies using pip:
    ```bash
@@ -136,6 +182,8 @@
         return ackermann(m - 1, ackermann(m, n - 1))
     }
 }
+    }
+}
 
 set m = input().toInteger()
 set n = input().toInteger()
@@ -175,6 +223,7 @@
 ## Contributing
 
 This is a solo project and as such, I have 100% missed something. If you find any issues or want to expand on the project, feel free to open issues or submit pull requests on the GitHub repository. If for some very weird reason you want to talk to me: [abdullahmohsin21007@gmail.com](abdullahmohsin21007@gmail.com)
+This is a solo project and as such, I have 100% missed something. If you find any issues or want to expand on the project, feel free to open issues or submit pull requests on the GitHub repository. If for some very weird reason you want to talk to me: [abdullahmohsin21007@gmail.com](abdullahmohsin21007@gmail.com)
 
 ## Testing
 
@@ -186,4 +235,4 @@
 
 ## License
 
-This project is licensed under the [MIT License](LICENSE.md).+This project is licensed under the [MIT License](LICENSE.md.md).